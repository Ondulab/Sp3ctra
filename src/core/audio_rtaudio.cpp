/* audio_rtaudio.cpp */

#include "audio_rtaudio.h"
#include "audio_c_api.h"
#include <cstring>
#include <iostream>

// Variables globales pour compatibilité avec l'ancien code
AudioDataBuffers buffers_L[2];
AudioDataBuffers buffers_R[2];
volatile int current_buffer_index = 0;
pthread_mutex_t buffer_index_mutex = PTHREAD_MUTEX_INITIALIZER;

AudioSystem *gAudioSystem = nullptr;

// Callbacks
int AudioSystem::rtCallback(void *outputBuffer, void *inputBuffer,
                            unsigned int nFrames, double streamTime,
                            RtAudioStreamStatus status, void *userData) {
  auto *audioSystem = static_cast<AudioSystem *>(userData);
  return audioSystem->handleCallback(static_cast<float *>(outputBuffer),
                                     nFrames);
}

int AudioSystem::handleCallback(float *outputBuffer, unsigned int nFrames) {
  // Configuration stéréo non-entrelacée (comme RtAudio par défaut)
  float *outLeft = outputBuffer;
  float *outRight = outputBuffer + nFrames;

  // Variables statiques pour maintenir l'état entre les appels
  static unsigned int readOffset =
      0; // Combien de frames ont été consommées dans le buffer actuel
  static int localReadIndex = 0; // Quel buffer on lit actuellement (indépendant
                                 // de current_buffer_index)

  // Buffer temporaire pour appliquer le volume
  static float tempBuffer[AUDIO_BUFFER_SIZE];

  unsigned int framesToRender = nFrames;

  // Traitement des frames demandées, potentiellement en utilisant plusieurs
  // buffers
  while (framesToRender > 0) {
    // Si le buffer actuel n'est pas prêt = underrun
    if (buffers_R[localReadIndex].ready != 1) {
      // On génère du silence uniquement pour le reste manquant, pas le buffer
      // entier
      memset(outLeft, 0, framesToRender * sizeof(float));
      memset(outRight, 0, framesToRender * sizeof(float));
      break; // On sort, mais sans erreur - juste du silence pour cette partie
    }

    // Combien de frames reste-t-il dans le buffer actuel?
    unsigned int framesAvailable = AUDIO_BUFFER_SIZE - readOffset;

    // On consomme soit tout ce qui reste, soit ce dont on a besoin
    unsigned int chunk =
        (framesToRender < framesAvailable) ? framesToRender : framesAvailable;

    // Copier les données dans un buffer temporaire et appliquer le volume
    memcpy(tempBuffer, &buffers_R[localReadIndex].data[readOffset],
           chunk * sizeof(float));

    // Appliquer le volume master (avec log pour le débogage)
    static float lastLoggedVolume = -1.0f;
    float currentVolume = this->masterVolume;

    // Log le volume seulement s'il a changé significativement
    if (fabs(currentVolume - lastLoggedVolume) > 0.01f) {
      std::cout << "AUDIO: Applying volume: " << currentVolume << std::endl;
      lastLoggedVolume = currentVolume;
    }

    // Amplification avec le volume courant
    for (unsigned int i = 0; i < chunk; i++) {
      tempBuffer[i] *= currentVolume;
    }

<<<<<<< HEAD
    // Préparer un tableau de pointeurs pour l'égaliseur
    float *tempBufferPtr[1] = {tempBuffer};

    // Appliquer l'égaliseur à trois bandes si activé
    if (gEqualizer && gEqualizer->isEnabled()) {
      gEqualizer->process(chunk, 1, tempBufferPtr);
    }

=======
>>>>>>> e7616c6f
    // Appliquer la réverbération si elle est activée
    for (unsigned int i = 0; i < chunk; i++) {
      float inputL = tempBuffer[i];
      float inputR =
          tempBuffer[i]; // Même signal pour gauche et droite en entrée
      float outputL, outputR;

      // Traiter la réverbération
      processReverb(inputL, inputR, outputL, outputR);

      // Écrire le résultat dans les buffers de sortie
      outLeft[i] = outputL;
      outRight[i] = outputR;
    }

    // Avancer les pointeurs
    outLeft += chunk;
    outRight += chunk;
    readOffset += chunk;
    framesToRender -= chunk;

    // Si on a consommé tout le buffer, on le marque comme libre et on passe au
    // suivant
    if (readOffset >= AUDIO_BUFFER_SIZE) {
      // Terminé avec ce buffer
      pthread_mutex_lock(&buffers_R[localReadIndex].mutex);
      buffers_R[localReadIndex].ready = 0;
      pthread_cond_signal(&buffers_R[localReadIndex].cond);
      pthread_mutex_unlock(&buffers_R[localReadIndex].mutex);

      // Passage au buffer suivant
      localReadIndex = (localReadIndex == 0) ? 1 : 0;
      readOffset = 0;
    }
  }

  return 0;
}

// Constructeur
AudioSystem::AudioSystem(unsigned int sampleRate, unsigned int bufferSize,
                         unsigned int channels)
    : audio(nullptr), sampleRate(sampleRate), bufferSize(bufferSize),
      channels(channels), isRunning(false), masterVolume(1.0f),
      reverbBuffer(nullptr), reverbWriteIndex(0), reverbMix(0.33f),
      reverbRoomSize(0.5f), reverbDamping(0.5f), reverbWidth(1.0f),
      reverbEnabled(true) {

  std::cout << "\033[1;32m[ZitaRev1] Réverbération activée par défaut avec "
               "l'algorithme Zita-Rev1\033[0m"
            << std::endl;

  processBuffer.resize(bufferSize * channels);

  // Initialisation du buffer de réverbération (pour compatibilité)
  reverbBuffer = new float[REVERB_BUFFER_SIZE];
  for (int i = 0; i < REVERB_BUFFER_SIZE; i++) {
    reverbBuffer[i] = 0.0f;
  }

  // Configuration des délais pour la réverbération (pour compatibilité)
  reverbDelays[0] = 1116;
  reverbDelays[1] = 1356;
  reverbDelays[2] = 1422;
  reverbDelays[3] = 1617;
  reverbDelays[4] = 1188;
  reverbDelays[5] = 1277;
  reverbDelays[6] = 1491;
  reverbDelays[7] = 1557;

  // Configuration de ZitaRev1 avec des valeurs optimales
  zitaRev.init(sampleRate);
  zitaRev.set_roomsize(0.75f); // Grande taille de pièce (équivalent à SIZE)
  zitaRev.set_damping(0.7f);   // Amortissement des hautes fréquences modéré
  zitaRev.set_width(1.0f);     // Largeur stéréo maximale
  zitaRev.set_delay(
      0.05f);            // Léger pre-delay pour clarté (équivalent à PREDELAY)
  zitaRev.set_mix(0.8f); // 80% wet (ajustable via reverbMix)
}

// Destructeur
AudioSystem::~AudioSystem() {
  stop();

  // Libération du buffer de réverbération
  if (reverbBuffer) {
    delete[] reverbBuffer;
    reverbBuffer = nullptr;
  }

  if (audio) {
    if (audio->isStreamOpen()) {
      audio->closeStream();
    }
    delete audio;
  }
}

// Fonction de traitement de la réverbération
void AudioSystem::processReverb(float inputL, float inputR, float &outputL,
                                float &outputR) {
  // Si réverbération désactivée, sortie = entrée
  if (!reverbEnabled) {
    outputL = inputL;
    outputR = inputR;
    return;
  }

  // Mise à jour des paramètres ZitaRev1 en fonction des contrôles MIDI
  zitaRev.set_roomsize(reverbRoomSize);
  zitaRev.set_damping(reverbDamping);
  zitaRev.set_width(reverbWidth);
  // Le mix est géré séparément dans notre code

  // Buffers temporaires pour traitement ZitaRev1
  float inBufferL[1] = {inputL};
  float inBufferR[1] = {inputR};
  float outBufferL[1] = {0.0f};
  float outBufferR[1] = {0.0f};

  // Traiter via ZitaRev1 (algorithme de réverbération de haute qualité)
  zitaRev.process(inBufferL, inBufferR, outBufferL, outBufferR, 1);

  // Mélanger le signal sec et le signal traité (wet)
  // Utiliser une courbe exponentielle pour le mixage pour un meilleur contrôle
  float wetGain =
      reverbMix * reverbMix *
      3.0f; // Amplification exponentielle pour rendre l'effet très audible

  // Conserver une partie du signal sec même quand le mix est au maximum (plus
  // musical)
  float dryGain = 1.0f - reverbMix * 0.7f;

  // Mélanger les signaux
  outputL = inputL * dryGain + outBufferL[0] * wetGain;
  outputR = inputR * dryGain + outBufferR[0] * wetGain;
}

// Initialisation
bool AudioSystem::initialize() {
  audio = new RtAudio();

  // Vérifier si RtAudio a été correctement créé
  if (!audio) {
    std::cerr << "Impossible de créer l'instance RtAudio" << std::endl;
    return false;
  }

  // Paramètres du stream
  RtAudio::StreamParameters params;
  params.deviceId = audio->getDefaultOutputDevice();
  params.nChannels = channels;
  params.firstChannel = 0;

  // Options pour optimiser la stabilité sur Jetson Nano
  RtAudio::StreamOptions options;
  options.flags =
      RTAUDIO_NONINTERLEAVED; // Suppression de RTAUDIO_MINIMIZE_LATENCY
  options.numberOfBuffers =
      4; // Augmentation du nombre de buffers pour plus de stabilité

  // Ouvrir le flux audio avec les options de faible latence
  try {
    audio->openStream(&params, nullptr, RTAUDIO_FLOAT32, sampleRate,
                      &bufferSize, &AudioSystem::rtCallback, this, &options);
  } catch (std::exception &e) {
    std::cerr << "Erreur RtAudio: " << e.what() << std::endl;
    return false;
  }

  std::cout << "RtAudio initialisé: "
            << "SR=" << sampleRate << "Hz, "
            << "BS=" << bufferSize << " frames, "
            << "Latence=" << bufferSize * 1000.0 / sampleRate << "ms"
            << std::endl;

  return true;
}

// Démarrage du flux audio
bool AudioSystem::start() {
  if (!audio || !audio->isStreamOpen())
    return false;

  try {
    audio->startStream();
  } catch (std::exception &e) {
    std::cerr << "Erreur démarrage RtAudio: " << e.what() << std::endl;
    return false;
  }

  isRunning = true;
  return true;
}

// Arrêt du flux audio
void AudioSystem::stop() {
  if (audio && audio->isStreamRunning()) {
    try {
      audio->stopStream();
    } catch (std::exception &e) {
      std::cerr << "Erreur arrêt RtAudio: " << e.what() << std::endl;
    }
    isRunning = false;
  }
}

// Vérifier si le système est actif
bool AudioSystem::isActive() const { return audio && audio->isStreamRunning(); }

// Mise à jour des données audio
bool AudioSystem::setAudioData(const float *data, size_t size) {
  if (!data || size == 0)
    return false;

  // Protection d'accès au buffer
  std::lock_guard<std::mutex> lock(bufferMutex);

  // Copie des données dans notre buffer
  size_t copySize = std::min(size, processBuffer.size());
  std::memcpy(processBuffer.data(), data, copySize * sizeof(float));

  return true;
}

// Récupérer la liste des périphériques disponibles
std::vector<std::string> AudioSystem::getAvailableDevices() {
  std::vector<std::string> devices;

  if (!audio)
    return devices;

  unsigned int deviceCount = audio->getDeviceCount();
  for (unsigned int i = 0; i < deviceCount; i++) {
    RtAudio::DeviceInfo info = audio->getDeviceInfo(i);
    if (info.outputChannels > 0) {
      devices.push_back(info.name);
    }
  }

  return devices;
}

// Modifier le périphérique de sortie
bool AudioSystem::setDevice(unsigned int deviceId) {
  if (!audio)
    return false;

  // Il faut arrêter et redémarrer le stream pour changer de périphérique
  bool wasRunning = audio->isStreamRunning();
  if (wasRunning) {
    audio->stopStream();
  }

  if (audio->isStreamOpen()) {
    audio->closeStream();
  }

  // Paramètres du stream
  RtAudio::StreamParameters params;
  params.deviceId = deviceId;
  params.nChannels = channels;
  params.firstChannel = 0;

  // Options pour optimiser la stabilité sur Jetson Nano
  RtAudio::StreamOptions options;
  options.flags =
      RTAUDIO_NONINTERLEAVED; // Suppression de RTAUDIO_MINIMIZE_LATENCY
  options.numberOfBuffers =
      4; // Augmentation du nombre de buffers pour plus de stabilité

  // Ouvrir le flux audio avec les options de faible latence
  try {
    audio->openStream(&params, nullptr, RTAUDIO_FLOAT32, sampleRate,
                      &bufferSize, &AudioSystem::rtCallback, this, &options);

    if (wasRunning) {
      audio->startStream();
    }
  } catch (std::exception &e) {
    std::cerr << "Erreur changement périphérique: " << e.what() << std::endl;
    return false;
  }

  return true;
}

// Récupérer le périphérique actuel
unsigned int AudioSystem::getCurrentDevice() const {
  if (!audio || !audio->isStreamOpen())
    return 0;

  // Pas de méthode directe pour récupérer le périphérique courant
  // Retourner le périphérique par défaut comme solution de contournement
  return audio->getDefaultOutputDevice();
}

// Modifier la taille du buffer (impact sur la latence)
bool AudioSystem::setBufferSize(unsigned int size) {
  // Pour changer la taille du buffer, il faut recréer le stream
  if (size == bufferSize)
    return true;

  bufferSize = size;

  // Redimensionner le buffer de traitement
  {
    std::lock_guard<std::mutex> lock(bufferMutex);
    processBuffer.resize(bufferSize * channels);
  }

  // Si le stream est ouvert, le recréer
  if (audio && audio->isStreamOpen()) {
    return setDevice(getCurrentDevice());
  }

  return true;
}

// Récupérer la taille du buffer
unsigned int AudioSystem::getBufferSize() const { return bufferSize; }

// Set master volume (0.0 - 1.0)
void AudioSystem::setMasterVolume(float volume) {
  // Clamp volume entre 0.0 et 1.0
  masterVolume = (volume < 0.0f) ? 0.0f : (volume > 1.0f) ? 1.0f : volume;
}

// Get master volume
float AudioSystem::getMasterVolume() const { return masterVolume; }

// === Contrôles de réverbération ===

// Activer/désactiver la réverbération
void AudioSystem::enableReverb(bool enable) {
  reverbEnabled = enable;
  std::cout << "\033[1;36mREVERB: " << (enable ? "ON" : "OFF") << "\033[0m"
            << std::endl;
}

// Vérifier si la réverbération est activée
bool AudioSystem::isReverbEnabled() const { return reverbEnabled; }

// Régler le mix dry/wet (0.0 - 1.0)
void AudioSystem::setReverbMix(float mix) {
  if (mix < 0.0f)
    reverbMix = 0.0f;
  else if (mix > 1.0f)
    reverbMix = 1.0f;
  else
    reverbMix = mix;

  // Plus de log ici pour éviter les doublons avec les logs colorés de
  // midi_controller.cpp
}

// Obtenir le mix dry/wet actuel
float AudioSystem::getReverbMix() const { return reverbMix; }

// Régler la taille de la pièce (0.0 - 1.0)
void AudioSystem::setReverbRoomSize(float size) {
  if (size < 0.0f)
    reverbRoomSize = 0.0f;
  else if (size > 1.0f)
    reverbRoomSize = 1.0f;
  else
    reverbRoomSize = size;

  // Plus de log ici pour éviter les doublons avec les logs colorés de
  // midi_controller.cpp
}

// Obtenir la taille de la pièce actuelle
float AudioSystem::getReverbRoomSize() const { return reverbRoomSize; }

// Régler l'amortissement (0.0 - 1.0)
void AudioSystem::setReverbDamping(float damping) {
  if (damping < 0.0f)
    reverbDamping = 0.0f;
  else if (damping > 1.0f)
    reverbDamping = 1.0f;
  else
    reverbDamping = damping;

  // Plus de log ici pour éviter les doublons avec les logs colorés de
  // midi_controller.cpp
}

// Obtenir l'amortissement actuel
float AudioSystem::getReverbDamping() const { return reverbDamping; }

// Régler la largeur stéréo (0.0 - 1.0)
void AudioSystem::setReverbWidth(float width) {
  if (width < 0.0f)
    reverbWidth = 0.0f;
  else if (width > 1.0f)
    reverbWidth = 1.0f;
  else
    reverbWidth = width;

  // Plus de log ici pour éviter les doublons avec les logs colorés de
  // midi_controller.cpp
}

// Obtenir la largeur stéréo actuelle
float AudioSystem::getReverbWidth() const { return reverbWidth; }

// Fonctions C pour la compatibilité avec le code existant
extern "C" {

// Fonctions de gestion des buffers audio
void resetAudioDataBufferOffset(void) {
  // Cette fonction n'est plus nécessaire avec RtAudio
  // Mais on la garde pour compatibilité
}

int getAudioDataBufferOffset(void) {
  // Cette fonction n'est plus nécessaire avec RtAudio
  return AUDIO_BUFFER_OFFSET_NONE;
}

void setAudioDataBufferOffsetHALF(void) {
  // Cette fonction n'est plus nécessaire avec RtAudio
}

void setAudioDataBufferOffsetFULL(void) {
  // Cette fonction n'est plus nécessaire avec RtAudio
}

// Initialisation et nettoyage des données audio
void initAudioData(AudioData *audioData, UInt32 numChannels,
                   UInt32 bufferSize) {
  if (audioData) {
    audioData->numChannels = numChannels;
    audioData->bufferSize = bufferSize;
    audioData->buffers = (Float32 **)malloc(numChannels * sizeof(Float32 *));

    for (UInt32 i = 0; i < numChannels; i++) {
      audioData->buffers[i] = (Float32 *)calloc(bufferSize, sizeof(Float32));
    }
  }
}

void audio_Init(void) {
  // Initialiser les buffers pour la compatibilité
  for (int i = 0; i < 2; i++) {
    pthread_mutex_init(&buffers_L[i].mutex, NULL);
    pthread_mutex_init(&buffers_R[i].mutex, NULL);
    pthread_cond_init(&buffers_L[i].cond, NULL);
    pthread_cond_init(&buffers_R[i].cond, NULL);
    buffers_L[i].ready = 0;
    buffers_R[i].ready = 0;
  }

  // Créer et initialiser le système audio RtAudio
  if (!gAudioSystem) {
    gAudioSystem = new AudioSystem();
    if (gAudioSystem) {
      gAudioSystem->initialize();
    }
  }

  // Initialiser l'égaliseur à 3 bandes
  if (!gEqualizer) {
    float sampleRate = (gAudioSystem) ? SAMPLING_FREQUENCY : 44100.0f;
    eq_Init(sampleRate);
    std::cout
        << "\033[1;32m[ThreeBandEQ] Égaliseur à 3 bandes initialisé\033[0m"
        << std::endl;
  }
}

void cleanupAudioData(AudioData *audioData) {
  if (audioData && audioData->buffers) {
    for (UInt32 i = 0; i < audioData->numChannels; i++) {
      if (audioData->buffers[i]) {
        free(audioData->buffers[i]);
      }
    }
    free(audioData->buffers);
    audioData->buffers = nullptr;
  }
}

void audio_Cleanup() {
  // Nettoyage des mutex et conditions
  for (int i = 0; i < 2; i++) {
    pthread_mutex_destroy(&buffers_L[i].mutex);
    pthread_mutex_destroy(&buffers_R[i].mutex);
    pthread_cond_destroy(&buffers_L[i].cond);
    pthread_cond_destroy(&buffers_R[i].cond);
  }

  // Nettoyage du système RtAudio
  if (gAudioSystem) {
    delete gAudioSystem;
    gAudioSystem = nullptr;
  }

  // Nettoyage de l'égaliseur
  if (gEqualizer) {
    eq_Cleanup();
  }
}

// Fonctions de contrôle audio
int startAudioUnit() {
  if (gAudioSystem) {
    return gAudioSystem->start() ? 0 : -1;
  }
  return -1;
}

void stopAudioUnit() {
  if (gAudioSystem) {
    gAudioSystem->stop();
  }
}

// Lister les périphériques audio disponibles
void printAudioDevices() {
  if (!gAudioSystem || !gAudioSystem->getAudioDevice()) {
    printf("Système audio non initialisé\n");
    return;
  }

  std::vector<std::string> devices = gAudioSystem->getAvailableDevices();
  unsigned int defaultDevice =
      gAudioSystem->getAudioDevice()->getDefaultOutputDevice();

  printf("Périphériques audio disponibles:\n");
  for (unsigned int i = 0; i < devices.size(); i++) {
    printf("  [%d] %s %s\n", i, devices[i].c_str(),
           (i == defaultDevice) ? "(défaut)" : "");
  }
}

// Définir le périphérique audio actif
int setAudioDevice(unsigned int deviceId) {
  if (gAudioSystem) {
    return gAudioSystem->setDevice(deviceId) ? 1 : 0;
  }
  return 0;
}

} // extern "C"<|MERGE_RESOLUTION|>--- conflicted
+++ resolved
@@ -76,7 +76,6 @@
       tempBuffer[i] *= currentVolume;
     }
 
-<<<<<<< HEAD
     // Préparer un tableau de pointeurs pour l'égaliseur
     float *tempBufferPtr[1] = {tempBuffer};
 
@@ -85,8 +84,6 @@
       gEqualizer->process(chunk, 1, tempBufferPtr);
     }
 
-=======
->>>>>>> e7616c6f
     // Appliquer la réverbération si elle est activée
     for (unsigned int i = 0; i < chunk; i++) {
       float inputL = tempBuffer[i];
@@ -139,497 +136,657 @@
                "l'algorithme Zita-Rev1\033[0m"
             << std::endl;
 
-  processBuffer.resize(bufferSize * channels);
-
-  // Initialisation du buffer de réverbération (pour compatibilité)
-  reverbBuffer = new float[REVERB_BUFFER_SIZE];
-  for (int i = 0; i < REVERB_BUFFER_SIZE; i++) {
-    reverbBuffer[i] = 0.0f;
-  }
-
-  // Configuration des délais pour la réverbération (pour compatibilité)
-  reverbDelays[0] = 1116;
-  reverbDelays[1] = 1356;
-  reverbDelays[2] = 1422;
-  reverbDelays[3] = 1617;
-  reverbDelays[4] = 1188;
-  reverbDelays[5] = 1277;
-  reverbDelays[6] = 1491;
-  reverbDelays[7] = 1557;
-
-  // Configuration de ZitaRev1 avec des valeurs optimales
-  zitaRev.init(sampleRate);
-  zitaRev.set_roomsize(0.75f); // Grande taille de pièce (équivalent à SIZE)
-  zitaRev.set_damping(0.7f);   // Amortissement des hautes fréquences modéré
-  zitaRev.set_width(1.0f);     // Largeur stéréo maximale
-  zitaRev.set_delay(
-      0.05f);            // Léger pre-delay pour clarté (équivalent à PREDELAY)
-  zitaRev.set_mix(0.8f); // 80% wet (ajustable via reverbMix)
-}
-
-// Destructeur
-AudioSystem::~AudioSystem() {
-  stop();
-
-  // Libération du buffer de réverbération
-  if (reverbBuffer) {
-    delete[] reverbBuffer;
-    reverbBuffer = nullptr;
-  }
-
-  if (audio) {
+  channels(channels), isRunning(false), masterVolume(1.0f),
+      reverbBuffer(nullptr), reverbWriteIndex(0), reverbMix(0.33f),
+      reverbRoomSize(0.5f), reverbDamping(0.5f), reverbWidth(1.0f),
+      reverbEnabled(true) {
+
+    std::cout << "\033[1;32m[ZitaRev1] Réverbération activée par défaut avec "
+                 "l'algorithme Zita-Rev1\033[0m"
+              << std::endl;
+
+    processBuffer.resize(bufferSize * channels);
+
+    // Initialisation du buffer de réverbération (pour compatibilité)
+    reverbBuffer = new float[REVERB_BUFFER_SIZE];
+    for (int i = 0; i < REVERB_BUFFER_SIZE; i++) {
+      reverbBuffer[i] = 0.0f;
+    }
+
+    // Configuration des délais pour la réverbération (pour compatibilité)
+    reverbDelays[0] = 1116;
+    reverbDelays[1] = 1356;
+    reverbDelays[2] = 1422;
+    reverbDelays[3] = 1617;
+    reverbDelays[4] = 1188;
+    reverbDelays[5] = 1277;
+    reverbDelays[6] = 1491;
+    reverbDelays[7] = 1557;
+
+    // Configuration de ZitaRev1 avec des valeurs optimales
+    zitaRev.init(sampleRate);
+    zitaRev.set_roomsize(0.75f); // Grande taille de pièce (équivalent à SIZE)
+    zitaRev.set_damping(0.7f);   // Amortissement des hautes fréquences modéré
+    zitaRev.set_width(1.0f);     // Largeur stéréo maximale
+    zitaRev.set_delay(
+        0.05f); // Léger pre-delay pour clarté (équivalent à PREDELAY)
+    zitaRev.set_mix(0.8f); // 80% wet (ajustable via reverbMix)
+
+    // Initialisation du buffer de réverbération (pour compatibilité)
+    reverbBuffer = new float[REVERB_BUFFER_SIZE];
+    for (int i = 0; i < REVERB_BUFFER_SIZE; i++) {
+      reverbBuffer[i] = 0.0f;
+    }
+
+    // Configuration des délais pour la réverbération (pour compatibilité)
+    reverbDelays[0] = 1116;
+    reverbDelays[1] = 1356;
+    reverbDelays[2] = 1422;
+    reverbDelays[3] = 1617;
+    reverbDelays[4] = 1188;
+    reverbDelays[5] = 1277;
+    reverbDelays[6] = 1491;
+    reverbDelays[7] = 1557;
+
+    // Configuration de ZitaRev1 avec des valeurs optimales
+    zitaRev.init(sampleRate);
+    zitaRev.set_roomsize(0.75f); // Grande taille de pièce (équivalent à SIZE)
+    zitaRev.set_damping(0.7f);   // Amortissement des hautes fréquences modéré
+    zitaRev.set_width(1.0f);     // Largeur stéréo maximale
+    zitaRev.set_delay(
+        0.05f); // Léger pre-delay pour clarté (équivalent à PREDELAY)
+    zitaRev.set_mix(0.8f); // 80% wet (ajustable via reverbMix)
+  }
+
+  // Destructeur
+  AudioSystem::~AudioSystem() {
+    stop();
+
+    // Libération du buffer de réverbération
+    if (reverbBuffer) {
+      delete[] reverbBuffer;
+      reverbBuffer = nullptr;
+    }
+
+    // Libération du buffer de réverbération
+    if (reverbBuffer) {
+      delete[] reverbBuffer;
+      reverbBuffer = nullptr;
+    }
+
+    if (audio) {
+      if (audio->isStreamOpen()) {
+        audio->closeStream();
+      }
+      delete audio;
+    }
+  }
+
+  // Fonction de traitement de la réverbération
+  void AudioSystem::processReverb(float inputL, float inputR, float &outputL,
+                                  float &outputR) {
+    // Si réverbération désactivée, sortie = entrée
+    if (!reverbEnabled) {
+      outputL = inputL;
+      outputR = inputR;
+      return;
+    }
+
+    // Mise à jour des paramètres ZitaRev1 en fonction des contrôles MIDI
+    zitaRev.set_roomsize(reverbRoomSize);
+    zitaRev.set_damping(reverbDamping);
+    zitaRev.set_width(reverbWidth);
+    // Le mix est géré séparément dans notre code
+
+    // Buffers temporaires pour traitement ZitaRev1
+    float inBufferL[1] = {inputL};
+    float inBufferR[1] = {inputR};
+    float outBufferL[1] = {0.0f};
+    float outBufferR[1] = {0.0f};
+
+    // Traiter via ZitaRev1 (algorithme de réverbération de haute qualité)
+    zitaRev.process(inBufferL, inBufferR, outBufferL, outBufferR, 1);
+
+    // Mélanger le signal sec et le signal traité (wet)
+    // Utiliser une courbe exponentielle pour le mixage pour un meilleur
+    // contrôle
+    float wetGain =
+        reverbMix * reverbMix *
+        3.0f; // Amplification exponentielle pour rendre l'effet très audible
+
+    // Conserver une partie du signal sec même quand le mix est au maximum (plus
+    // musical)
+    float dryGain = 1.0f - reverbMix * 0.7f;
+
+    // Mélanger les signaux
+    outputL = inputL * dryGain + outBufferL[0] * wetGain;
+    outputR = inputR * dryGain + outBufferR[0] * wetGain;
+  }
+
+  // Fonction de traitement de la réverbération
+  void AudioSystem::processReverb(float inputL, float inputR, float &outputL,
+                                  float &outputR) {
+    // Si réverbération désactivée, sortie = entrée
+    if (!reverbEnabled) {
+      outputL = inputL;
+      outputR = inputR;
+      return;
+    }
+
+    // Mise à jour des paramètres ZitaRev1 en fonction des contrôles MIDI
+    zitaRev.set_roomsize(reverbRoomSize);
+    zitaRev.set_damping(reverbDamping);
+    zitaRev.set_width(reverbWidth);
+    // Le mix est géré séparément dans notre code
+
+    // Buffers temporaires pour traitement ZitaRev1
+    float inBufferL[1] = {inputL};
+    float inBufferR[1] = {inputR};
+    float outBufferL[1] = {0.0f};
+    float outBufferR[1] = {0.0f};
+
+    // Traiter via ZitaRev1 (algorithme de réverbération de haute qualité)
+    zitaRev.process(inBufferL, inBufferR, outBufferL, outBufferR, 1);
+
+    // Mélanger le signal sec et le signal traité (wet)
+    // Utiliser une courbe exponentielle pour le mixage pour un meilleur
+    // contrôle
+    float wetGain =
+        reverbMix * reverbMix *
+        3.0f; // Amplification exponentielle pour rendre l'effet très audible
+
+    // Conserver une partie du signal sec même quand le mix est au maximum (plus
+    // musical)
+    float dryGain = 1.0f - reverbMix * 0.7f;
+
+    // Mélanger les signaux
+    outputL = inputL * dryGain + outBufferL[0] * wetGain;
+    outputR = inputR * dryGain + outBufferR[0] * wetGain;
+  }
+
+  // Initialisation
+  bool AudioSystem::initialize() {
+    audio = new RtAudio();
+
+    // Vérifier si RtAudio a été correctement créé
+    if (!audio) {
+      std::cerr << "Impossible de créer l'instance RtAudio" << std::endl;
+      return false;
+    }
+
+    // Paramètres du stream
+    RtAudio::StreamParameters params;
+    params.deviceId = audio->getDefaultOutputDevice();
+    params.nChannels = channels;
+    params.firstChannel = 0;
+
+    // Options pour optimiser la stabilité sur Jetson Nano
+    RtAudio::StreamOptions options;
+    options.flags =
+        RTAUDIO_NONINTERLEAVED; // Suppression de RTAUDIO_MINIMIZE_LATENCY
+    options.numberOfBuffers =
+        4; // Augmentation du nombre de buffers pour plus de stabilité
+
+    // Ouvrir le flux audio avec les options de faible latence
+    try {
+      audio->openStream(&params, nullptr, RTAUDIO_FLOAT32, sampleRate,
+                        &bufferSize, &AudioSystem::rtCallback, this, &options);
+    } catch (std::exception &e) {
+      std::cerr << "Erreur RtAudio: " << e.what() << std::endl;
+      return false;
+    }
+
+    std::cout << "RtAudio initialisé: "
+              << "SR=" << sampleRate << "Hz, "
+              << "BS=" << bufferSize << " frames, "
+              << "Latence=" << bufferSize * 1000.0 / sampleRate << "ms"
+              << std::endl;
+
+    return true;
+  }
+
+  // Démarrage du flux audio
+  bool AudioSystem::start() {
+    if (!audio || !audio->isStreamOpen())
+      return false;
+
+    try {
+      audio->startStream();
+    } catch (std::exception &e) {
+      std::cerr << "Erreur démarrage RtAudio: " << e.what() << std::endl;
+      return false;
+    }
+
+    isRunning = true;
+    return true;
+  }
+
+  // Arrêt du flux audio
+  void AudioSystem::stop() {
+    if (audio && audio->isStreamRunning()) {
+      try {
+        audio->stopStream();
+      } catch (std::exception &e) {
+        std::cerr << "Erreur arrêt RtAudio: " << e.what() << std::endl;
+      }
+      isRunning = false;
+    }
+  }
+
+  // Vérifier si le système est actif
+  bool AudioSystem::isActive() const {
+    return audio && audio->isStreamRunning();
+  }
+
+  // Mise à jour des données audio
+  bool AudioSystem::setAudioData(const float *data, size_t size) {
+    if (!data || size == 0)
+      return false;
+
+    // Protection d'accès au buffer
+    std::lock_guard<std::mutex> lock(bufferMutex);
+
+    // Copie des données dans notre buffer
+    size_t copySize = std::min(size, processBuffer.size());
+    std::memcpy(processBuffer.data(), data, copySize * sizeof(float));
+
+    return true;
+  }
+
+  // Récupérer la liste des périphériques disponibles
+  std::vector<std::string> AudioSystem::getAvailableDevices() {
+    std::vector<std::string> devices;
+
+    if (!audio)
+      return devices;
+
+    unsigned int deviceCount = audio->getDeviceCount();
+    for (unsigned int i = 0; i < deviceCount; i++) {
+      RtAudio::DeviceInfo info = audio->getDeviceInfo(i);
+      if (info.outputChannels > 0) {
+        devices.push_back(info.name);
+      }
+    }
+
+    return devices;
+  }
+
+  // Modifier le périphérique de sortie
+  bool AudioSystem::setDevice(unsigned int deviceId) {
+    if (!audio)
+      return false;
+
+    // Il faut arrêter et redémarrer le stream pour changer de périphérique
+    bool wasRunning = audio->isStreamRunning();
+    if (wasRunning) {
+      audio->stopStream();
+    }
+
     if (audio->isStreamOpen()) {
       audio->closeStream();
     }
-    delete audio;
-  }
-}
-
-// Fonction de traitement de la réverbération
-void AudioSystem::processReverb(float inputL, float inputR, float &outputL,
-                                float &outputR) {
-  // Si réverbération désactivée, sortie = entrée
-  if (!reverbEnabled) {
-    outputL = inputL;
-    outputR = inputR;
-    return;
-  }
-
-  // Mise à jour des paramètres ZitaRev1 en fonction des contrôles MIDI
-  zitaRev.set_roomsize(reverbRoomSize);
-  zitaRev.set_damping(reverbDamping);
-  zitaRev.set_width(reverbWidth);
-  // Le mix est géré séparément dans notre code
-
-  // Buffers temporaires pour traitement ZitaRev1
-  float inBufferL[1] = {inputL};
-  float inBufferR[1] = {inputR};
-  float outBufferL[1] = {0.0f};
-  float outBufferR[1] = {0.0f};
-
-  // Traiter via ZitaRev1 (algorithme de réverbération de haute qualité)
-  zitaRev.process(inBufferL, inBufferR, outBufferL, outBufferR, 1);
-
-  // Mélanger le signal sec et le signal traité (wet)
-  // Utiliser une courbe exponentielle pour le mixage pour un meilleur contrôle
-  float wetGain =
-      reverbMix * reverbMix *
-      3.0f; // Amplification exponentielle pour rendre l'effet très audible
-
-  // Conserver une partie du signal sec même quand le mix est au maximum (plus
-  // musical)
-  float dryGain = 1.0f - reverbMix * 0.7f;
-
-  // Mélanger les signaux
-  outputL = inputL * dryGain + outBufferL[0] * wetGain;
-  outputR = inputR * dryGain + outBufferR[0] * wetGain;
-}
-
-// Initialisation
-bool AudioSystem::initialize() {
-  audio = new RtAudio();
-
-  // Vérifier si RtAudio a été correctement créé
-  if (!audio) {
-    std::cerr << "Impossible de créer l'instance RtAudio" << std::endl;
-    return false;
-  }
-
-  // Paramètres du stream
-  RtAudio::StreamParameters params;
-  params.deviceId = audio->getDefaultOutputDevice();
-  params.nChannels = channels;
-  params.firstChannel = 0;
-
-  // Options pour optimiser la stabilité sur Jetson Nano
-  RtAudio::StreamOptions options;
-  options.flags =
-      RTAUDIO_NONINTERLEAVED; // Suppression de RTAUDIO_MINIMIZE_LATENCY
-  options.numberOfBuffers =
-      4; // Augmentation du nombre de buffers pour plus de stabilité
-
-  // Ouvrir le flux audio avec les options de faible latence
-  try {
-    audio->openStream(&params, nullptr, RTAUDIO_FLOAT32, sampleRate,
-                      &bufferSize, &AudioSystem::rtCallback, this, &options);
-  } catch (std::exception &e) {
-    std::cerr << "Erreur RtAudio: " << e.what() << std::endl;
-    return false;
-  }
-
-  std::cout << "RtAudio initialisé: "
-            << "SR=" << sampleRate << "Hz, "
-            << "BS=" << bufferSize << " frames, "
-            << "Latence=" << bufferSize * 1000.0 / sampleRate << "ms"
-            << std::endl;
-
-  return true;
-}
-
-// Démarrage du flux audio
-bool AudioSystem::start() {
-  if (!audio || !audio->isStreamOpen())
-    return false;
-
-  try {
-    audio->startStream();
-  } catch (std::exception &e) {
-    std::cerr << "Erreur démarrage RtAudio: " << e.what() << std::endl;
-    return false;
-  }
-
-  isRunning = true;
-  return true;
-}
-
-// Arrêt du flux audio
-void AudioSystem::stop() {
-  if (audio && audio->isStreamRunning()) {
+
+    // Paramètres du stream
+    RtAudio::StreamParameters params;
+    params.deviceId = deviceId;
+    params.nChannels = channels;
+    params.firstChannel = 0;
+
+    // Options pour optimiser la stabilité sur Jetson Nano
+    RtAudio::StreamOptions options;
+    options.flags =
+        RTAUDIO_NONINTERLEAVED; // Suppression de RTAUDIO_MINIMIZE_LATENCY
+    options.numberOfBuffers =
+        4; // Augmentation du nombre de buffers pour plus de stabilité
+
+    // Ouvrir le flux audio avec les options de faible latence
     try {
-      audio->stopStream();
+      audio->openStream(&params, nullptr, RTAUDIO_FLOAT32, sampleRate,
+                        &bufferSize, &AudioSystem::rtCallback, this, &options);
+
+      if (wasRunning) {
+        audio->startStream();
+      }
     } catch (std::exception &e) {
-      std::cerr << "Erreur arrêt RtAudio: " << e.what() << std::endl;
-    }
-    isRunning = false;
-  }
-}
-
-// Vérifier si le système est actif
-bool AudioSystem::isActive() const { return audio && audio->isStreamRunning(); }
-
-// Mise à jour des données audio
-bool AudioSystem::setAudioData(const float *data, size_t size) {
-  if (!data || size == 0)
-    return false;
-
-  // Protection d'accès au buffer
-  std::lock_guard<std::mutex> lock(bufferMutex);
-
-  // Copie des données dans notre buffer
-  size_t copySize = std::min(size, processBuffer.size());
-  std::memcpy(processBuffer.data(), data, copySize * sizeof(float));
-
-  return true;
-}
-
-// Récupérer la liste des périphériques disponibles
-std::vector<std::string> AudioSystem::getAvailableDevices() {
-  std::vector<std::string> devices;
-
-  if (!audio)
-    return devices;
-
-  unsigned int deviceCount = audio->getDeviceCount();
-  for (unsigned int i = 0; i < deviceCount; i++) {
-    RtAudio::DeviceInfo info = audio->getDeviceInfo(i);
-    if (info.outputChannels > 0) {
-      devices.push_back(info.name);
-    }
-  }
-
-  return devices;
-}
-
-// Modifier le périphérique de sortie
-bool AudioSystem::setDevice(unsigned int deviceId) {
-  if (!audio)
-    return false;
-
-  // Il faut arrêter et redémarrer le stream pour changer de périphérique
-  bool wasRunning = audio->isStreamRunning();
-  if (wasRunning) {
-    audio->stopStream();
-  }
-
-  if (audio->isStreamOpen()) {
-    audio->closeStream();
-  }
-
-  // Paramètres du stream
-  RtAudio::StreamParameters params;
-  params.deviceId = deviceId;
-  params.nChannels = channels;
-  params.firstChannel = 0;
-
-  // Options pour optimiser la stabilité sur Jetson Nano
-  RtAudio::StreamOptions options;
-  options.flags =
-      RTAUDIO_NONINTERLEAVED; // Suppression de RTAUDIO_MINIMIZE_LATENCY
-  options.numberOfBuffers =
-      4; // Augmentation du nombre de buffers pour plus de stabilité
-
-  // Ouvrir le flux audio avec les options de faible latence
-  try {
-    audio->openStream(&params, nullptr, RTAUDIO_FLOAT32, sampleRate,
-                      &bufferSize, &AudioSystem::rtCallback, this, &options);
-
-    if (wasRunning) {
-      audio->startStream();
-    }
-  } catch (std::exception &e) {
-    std::cerr << "Erreur changement périphérique: " << e.what() << std::endl;
-    return false;
-  }
-
-  return true;
-}
-
-// Récupérer le périphérique actuel
-unsigned int AudioSystem::getCurrentDevice() const {
-  if (!audio || !audio->isStreamOpen())
+      std::cerr << "Erreur changement périphérique: " << e.what() << std::endl;
+      return false;
+    }
+
+    return true;
+  }
+
+  // Récupérer le périphérique actuel
+  unsigned int AudioSystem::getCurrentDevice() const {
+    if (!audio || !audio->isStreamOpen())
+      return 0;
+
+    // Pas de méthode directe pour récupérer le périphérique courant
+    // Retourner le périphérique par défaut comme solution de contournement
+    return audio->getDefaultOutputDevice();
+  }
+
+  // Modifier la taille du buffer (impact sur la latence)
+  bool AudioSystem::setBufferSize(unsigned int size) {
+    // Pour changer la taille du buffer, il faut recréer le stream
+    if (size == bufferSize)
+      return true;
+
+    bufferSize = size;
+
+    // Redimensionner le buffer de traitement
+    {
+      std::lock_guard<std::mutex> lock(bufferMutex);
+      processBuffer.resize(bufferSize * channels);
+    }
+
+    // Si le stream est ouvert, le recréer
+    if (audio && audio->isStreamOpen()) {
+      return setDevice(getCurrentDevice());
+    }
+
+    return true;
+  }
+
+  // Récupérer la taille du buffer
+  unsigned int AudioSystem::getBufferSize() const { return bufferSize; }
+
+  // Set master volume (0.0 - 1.0)
+  void AudioSystem::setMasterVolume(float volume) {
+    // Clamp volume entre 0.0 et 1.0
+    masterVolume = (volume < 0.0f) ? 0.0f : (volume > 1.0f) ? 1.0f : volume;
+  }
+
+  // Get master volume
+  float AudioSystem::getMasterVolume() const { return masterVolume; }
+
+  // === Contrôles de réverbération ===
+
+  // Activer/désactiver la réverbération
+  void AudioSystem::enableReverb(bool enable) {
+    reverbEnabled = enable;
+    std::cout << "\033[1;36mREVERB: " << (enable ? "ON" : "OFF") << "\033[0m"
+              << std::endl;
+  }
+
+  // Vérifier si la réverbération est activée
+  bool AudioSystem::isReverbEnabled() const { return reverbEnabled; }
+
+  // Régler le mix dry/wet (0.0 - 1.0)
+  void AudioSystem::setReverbMix(float mix) {
+    if (mix < 0.0f)
+      reverbMix = 0.0f;
+    else if (mix > 1.0f)
+      reverbMix = 1.0f;
+    else
+      reverbMix = mix;
+
+    // Plus de log ici pour éviter les doublons avec les logs colorés de
+    // midi_controller.cpp
+  }
+
+  // Obtenir le mix dry/wet actuel
+  float AudioSystem::getReverbMix() const { return reverbMix; }
+
+  // Régler la taille de la pièce (0.0 - 1.0)
+  void AudioSystem::setReverbRoomSize(float size) {
+    if (size < 0.0f)
+      reverbRoomSize = 0.0f;
+    else if (size > 1.0f)
+      reverbRoomSize = 1.0f;
+    else
+      reverbRoomSize = size;
+
+    // Plus de log ici pour éviter les doublons avec les logs colorés de
+    // midi_controller.cpp
+  }
+
+  // Obtenir la taille de la pièce actuelle
+  float AudioSystem::getReverbRoomSize() const { return reverbRoomSize; }
+
+  // Régler l'amortissement (0.0 - 1.0)
+  void AudioSystem::setReverbDamping(float damping) {
+    if (damping < 0.0f)
+      reverbDamping = 0.0f;
+    else if (damping > 1.0f)
+      reverbDamping = 1.0f;
+    else
+      reverbDamping = damping;
+
+    // Plus de log ici pour éviter les doublons avec les logs colorés de
+    // midi_controller.cpp
+  }
+
+  // Obtenir l'amortissement actuel
+  float AudioSystem::getReverbDamping() const { return reverbDamping; }
+
+  // Régler la largeur stéréo (0.0 - 1.0)
+  void AudioSystem::setReverbWidth(float width) {
+    if (width < 0.0f)
+      reverbWidth = 0.0f;
+    else if (width > 1.0f)
+      reverbWidth = 1.0f;
+    else
+      reverbWidth = width;
+
+    // Plus de log ici pour éviter les doublons avec les logs colorés de
+    // midi_controller.cpp
+  }
+
+  // Obtenir la largeur stéréo actuelle
+  float AudioSystem::getReverbWidth() const { return reverbWidth; }
+
+  // === Contrôles de réverbération ===
+
+  // Activer/désactiver la réverbération
+  void AudioSystem::enableReverb(bool enable) {
+    reverbEnabled = enable;
+    std::cout << "\033[1;36mREVERB: " << (enable ? "ON" : "OFF") << "\033[0m"
+              << std::endl;
+  }
+
+  // Vérifier si la réverbération est activée
+  bool AudioSystem::isReverbEnabled() const { return reverbEnabled; }
+
+  // Régler le mix dry/wet (0.0 - 1.0)
+  void AudioSystem::setReverbMix(float mix) {
+    if (mix < 0.0f)
+      reverbMix = 0.0f;
+    else if (mix > 1.0f)
+      reverbMix = 1.0f;
+    else
+      reverbMix = mix;
+
+    // Plus de log ici pour éviter les doublons avec les logs colorés de
+    // midi_controller.cpp
+  }
+
+  // Obtenir le mix dry/wet actuel
+  float AudioSystem::getReverbMix() const { return reverbMix; }
+
+  // Régler la taille de la pièce (0.0 - 1.0)
+  void AudioSystem::setReverbRoomSize(float size) {
+    if (size < 0.0f)
+      reverbRoomSize = 0.0f;
+    else if (size > 1.0f)
+      reverbRoomSize = 1.0f;
+    else
+      reverbRoomSize = size;
+
+    // Plus de log ici pour éviter les doublons avec les logs colorés de
+    // midi_controller.cpp
+  }
+
+  // Obtenir la taille de la pièce actuelle
+  float AudioSystem::getReverbRoomSize() const { return reverbRoomSize; }
+
+  // Régler l'amortissement (0.0 - 1.0)
+  void AudioSystem::setReverbDamping(float damping) {
+    if (damping < 0.0f)
+      reverbDamping = 0.0f;
+    else if (damping > 1.0f)
+      reverbDamping = 1.0f;
+    else
+      reverbDamping = damping;
+
+    // Plus de log ici pour éviter les doublons avec les logs colorés de
+    // midi_controller.cpp
+  }
+
+  // Obtenir l'amortissement actuel
+  float AudioSystem::getReverbDamping() const { return reverbDamping; }
+
+  // Régler la largeur stéréo (0.0 - 1.0)
+  void AudioSystem::setReverbWidth(float width) {
+    if (width < 0.0f)
+      reverbWidth = 0.0f;
+    else if (width > 1.0f)
+      reverbWidth = 1.0f;
+    else
+      reverbWidth = width;
+
+    // Plus de log ici pour éviter les doublons avec les logs colorés de
+    // midi_controller.cpp
+  }
+
+  // Obtenir la largeur stéréo actuelle
+  float AudioSystem::getReverbWidth() const { return reverbWidth; }
+
+  // Fonctions C pour la compatibilité avec le code existant
+  extern "C" {
+
+  // Fonctions de gestion des buffers audio
+  void resetAudioDataBufferOffset(void) {
+    // Cette fonction n'est plus nécessaire avec RtAudio
+    // Mais on la garde pour compatibilité
+  }
+
+  int getAudioDataBufferOffset(void) {
+    // Cette fonction n'est plus nécessaire avec RtAudio
+    return AUDIO_BUFFER_OFFSET_NONE;
+  }
+
+  void setAudioDataBufferOffsetHALF(void) {
+    // Cette fonction n'est plus nécessaire avec RtAudio
+  }
+
+  void setAudioDataBufferOffsetFULL(void) {
+    // Cette fonction n'est plus nécessaire avec RtAudio
+  }
+
+  // Initialisation et nettoyage des données audio
+  void initAudioData(AudioData *audioData, UInt32 numChannels,
+                     UInt32 bufferSize) {
+    if (audioData) {
+      audioData->numChannels = numChannels;
+      audioData->bufferSize = bufferSize;
+      audioData->buffers = (Float32 **)malloc(numChannels * sizeof(Float32 *));
+
+      for (UInt32 i = 0; i < numChannels; i++) {
+        audioData->buffers[i] = (Float32 *)calloc(bufferSize, sizeof(Float32));
+      }
+    }
+  }
+
+  void audio_Init(void) {
+    // Initialiser les buffers pour la compatibilité
+    for (int i = 0; i < 2; i++) {
+      pthread_mutex_init(&buffers_L[i].mutex, NULL);
+      pthread_mutex_init(&buffers_R[i].mutex, NULL);
+      pthread_cond_init(&buffers_L[i].cond, NULL);
+      pthread_cond_init(&buffers_R[i].cond, NULL);
+      buffers_L[i].ready = 0;
+      buffers_R[i].ready = 0;
+    }
+
+    // Créer et initialiser le système audio RtAudio
+    if (!gAudioSystem) {
+      gAudioSystem = new AudioSystem();
+      if (gAudioSystem) {
+        gAudioSystem->initialize();
+      }
+    }
+
+    // Initialiser l'égaliseur à 3 bandes
+    if (!gEqualizer) {
+      float sampleRate = (gAudioSystem) ? SAMPLING_FREQUENCY : 44100.0f;
+      eq_Init(sampleRate);
+      std::cout
+          << "\033[1;32m[ThreeBandEQ] Égaliseur à 3 bandes initialisé\033[0m"
+          << std::endl;
+    }
+  }
+
+  void cleanupAudioData(AudioData *audioData) {
+    if (audioData && audioData->buffers) {
+      for (UInt32 i = 0; i < audioData->numChannels; i++) {
+        if (audioData->buffers[i]) {
+          free(audioData->buffers[i]);
+        }
+      }
+      free(audioData->buffers);
+      audioData->buffers = nullptr;
+    }
+  }
+
+  void audio_Cleanup() {
+    // Nettoyage des mutex et conditions
+    for (int i = 0; i < 2; i++) {
+      pthread_mutex_destroy(&buffers_L[i].mutex);
+      pthread_mutex_destroy(&buffers_R[i].mutex);
+      pthread_cond_destroy(&buffers_L[i].cond);
+      pthread_cond_destroy(&buffers_R[i].cond);
+    }
+
+    // Nettoyage du système RtAudio
+    if (gAudioSystem) {
+      delete gAudioSystem;
+      gAudioSystem = nullptr;
+    }
+
+    // Nettoyage de l'égaliseur
+    if (gEqualizer) {
+      eq_Cleanup();
+    }
+  }
+
+  // Fonctions de contrôle audio
+  int startAudioUnit() {
+    if (gAudioSystem) {
+      return gAudioSystem->start() ? 0 : -1;
+    }
+    return -1;
+  }
+
+  void stopAudioUnit() {
+    if (gAudioSystem) {
+      gAudioSystem->stop();
+    }
+  }
+
+  // Lister les périphériques audio disponibles
+  void printAudioDevices() {
+    if (!gAudioSystem || !gAudioSystem->getAudioDevice()) {
+      printf("Système audio non initialisé\n");
+      return;
+    }
+
+    std::vector<std::string> devices = gAudioSystem->getAvailableDevices();
+    unsigned int defaultDevice =
+        gAudioSystem->getAudioDevice()->getDefaultOutputDevice();
+
+    printf("Périphériques audio disponibles:\n");
+    for (unsigned int i = 0; i < devices.size(); i++) {
+      printf("  [%d] %s %s\n", i, devices[i].c_str(),
+             (i == defaultDevice) ? "(défaut)" : "");
+    }
+  }
+
+  // Définir le périphérique audio actif
+  int setAudioDevice(unsigned int deviceId) {
+    if (gAudioSystem) {
+      return gAudioSystem->setDevice(deviceId) ? 1 : 0;
+    }
     return 0;
-
-  // Pas de méthode directe pour récupérer le périphérique courant
-  // Retourner le périphérique par défaut comme solution de contournement
-  return audio->getDefaultOutputDevice();
-}
-
-// Modifier la taille du buffer (impact sur la latence)
-bool AudioSystem::setBufferSize(unsigned int size) {
-  // Pour changer la taille du buffer, il faut recréer le stream
-  if (size == bufferSize)
-    return true;
-
-  bufferSize = size;
-
-  // Redimensionner le buffer de traitement
-  {
-    std::lock_guard<std::mutex> lock(bufferMutex);
-    processBuffer.resize(bufferSize * channels);
-  }
-
-  // Si le stream est ouvert, le recréer
-  if (audio && audio->isStreamOpen()) {
-    return setDevice(getCurrentDevice());
-  }
-
-  return true;
-}
-
-// Récupérer la taille du buffer
-unsigned int AudioSystem::getBufferSize() const { return bufferSize; }
-
-// Set master volume (0.0 - 1.0)
-void AudioSystem::setMasterVolume(float volume) {
-  // Clamp volume entre 0.0 et 1.0
-  masterVolume = (volume < 0.0f) ? 0.0f : (volume > 1.0f) ? 1.0f : volume;
-}
-
-// Get master volume
-float AudioSystem::getMasterVolume() const { return masterVolume; }
-
-// === Contrôles de réverbération ===
-
-// Activer/désactiver la réverbération
-void AudioSystem::enableReverb(bool enable) {
-  reverbEnabled = enable;
-  std::cout << "\033[1;36mREVERB: " << (enable ? "ON" : "OFF") << "\033[0m"
-            << std::endl;
-}
-
-// Vérifier si la réverbération est activée
-bool AudioSystem::isReverbEnabled() const { return reverbEnabled; }
-
-// Régler le mix dry/wet (0.0 - 1.0)
-void AudioSystem::setReverbMix(float mix) {
-  if (mix < 0.0f)
-    reverbMix = 0.0f;
-  else if (mix > 1.0f)
-    reverbMix = 1.0f;
-  else
-    reverbMix = mix;
-
-  // Plus de log ici pour éviter les doublons avec les logs colorés de
-  // midi_controller.cpp
-}
-
-// Obtenir le mix dry/wet actuel
-float AudioSystem::getReverbMix() const { return reverbMix; }
-
-// Régler la taille de la pièce (0.0 - 1.0)
-void AudioSystem::setReverbRoomSize(float size) {
-  if (size < 0.0f)
-    reverbRoomSize = 0.0f;
-  else if (size > 1.0f)
-    reverbRoomSize = 1.0f;
-  else
-    reverbRoomSize = size;
-
-  // Plus de log ici pour éviter les doublons avec les logs colorés de
-  // midi_controller.cpp
-}
-
-// Obtenir la taille de la pièce actuelle
-float AudioSystem::getReverbRoomSize() const { return reverbRoomSize; }
-
-// Régler l'amortissement (0.0 - 1.0)
-void AudioSystem::setReverbDamping(float damping) {
-  if (damping < 0.0f)
-    reverbDamping = 0.0f;
-  else if (damping > 1.0f)
-    reverbDamping = 1.0f;
-  else
-    reverbDamping = damping;
-
-  // Plus de log ici pour éviter les doublons avec les logs colorés de
-  // midi_controller.cpp
-}
-
-// Obtenir l'amortissement actuel
-float AudioSystem::getReverbDamping() const { return reverbDamping; }
-
-// Régler la largeur stéréo (0.0 - 1.0)
-void AudioSystem::setReverbWidth(float width) {
-  if (width < 0.0f)
-    reverbWidth = 0.0f;
-  else if (width > 1.0f)
-    reverbWidth = 1.0f;
-  else
-    reverbWidth = width;
-
-  // Plus de log ici pour éviter les doublons avec les logs colorés de
-  // midi_controller.cpp
-}
-
-// Obtenir la largeur stéréo actuelle
-float AudioSystem::getReverbWidth() const { return reverbWidth; }
-
-// Fonctions C pour la compatibilité avec le code existant
-extern "C" {
-
-// Fonctions de gestion des buffers audio
-void resetAudioDataBufferOffset(void) {
-  // Cette fonction n'est plus nécessaire avec RtAudio
-  // Mais on la garde pour compatibilité
-}
-
-int getAudioDataBufferOffset(void) {
-  // Cette fonction n'est plus nécessaire avec RtAudio
-  return AUDIO_BUFFER_OFFSET_NONE;
-}
-
-void setAudioDataBufferOffsetHALF(void) {
-  // Cette fonction n'est plus nécessaire avec RtAudio
-}
-
-void setAudioDataBufferOffsetFULL(void) {
-  // Cette fonction n'est plus nécessaire avec RtAudio
-}
-
-// Initialisation et nettoyage des données audio
-void initAudioData(AudioData *audioData, UInt32 numChannels,
-                   UInt32 bufferSize) {
-  if (audioData) {
-    audioData->numChannels = numChannels;
-    audioData->bufferSize = bufferSize;
-    audioData->buffers = (Float32 **)malloc(numChannels * sizeof(Float32 *));
-
-    for (UInt32 i = 0; i < numChannels; i++) {
-      audioData->buffers[i] = (Float32 *)calloc(bufferSize, sizeof(Float32));
-    }
-  }
-}
-
-void audio_Init(void) {
-  // Initialiser les buffers pour la compatibilité
-  for (int i = 0; i < 2; i++) {
-    pthread_mutex_init(&buffers_L[i].mutex, NULL);
-    pthread_mutex_init(&buffers_R[i].mutex, NULL);
-    pthread_cond_init(&buffers_L[i].cond, NULL);
-    pthread_cond_init(&buffers_R[i].cond, NULL);
-    buffers_L[i].ready = 0;
-    buffers_R[i].ready = 0;
-  }
-
-  // Créer et initialiser le système audio RtAudio
-  if (!gAudioSystem) {
-    gAudioSystem = new AudioSystem();
-    if (gAudioSystem) {
-      gAudioSystem->initialize();
-    }
-  }
-
-  // Initialiser l'égaliseur à 3 bandes
-  if (!gEqualizer) {
-    float sampleRate = (gAudioSystem) ? SAMPLING_FREQUENCY : 44100.0f;
-    eq_Init(sampleRate);
-    std::cout
-        << "\033[1;32m[ThreeBandEQ] Égaliseur à 3 bandes initialisé\033[0m"
-        << std::endl;
-  }
-}
-
-void cleanupAudioData(AudioData *audioData) {
-  if (audioData && audioData->buffers) {
-    for (UInt32 i = 0; i < audioData->numChannels; i++) {
-      if (audioData->buffers[i]) {
-        free(audioData->buffers[i]);
-      }
-    }
-    free(audioData->buffers);
-    audioData->buffers = nullptr;
-  }
-}
-
-void audio_Cleanup() {
-  // Nettoyage des mutex et conditions
-  for (int i = 0; i < 2; i++) {
-    pthread_mutex_destroy(&buffers_L[i].mutex);
-    pthread_mutex_destroy(&buffers_R[i].mutex);
-    pthread_cond_destroy(&buffers_L[i].cond);
-    pthread_cond_destroy(&buffers_R[i].cond);
-  }
-
-  // Nettoyage du système RtAudio
-  if (gAudioSystem) {
-    delete gAudioSystem;
-    gAudioSystem = nullptr;
-  }
-
-  // Nettoyage de l'égaliseur
-  if (gEqualizer) {
-    eq_Cleanup();
-  }
-}
-
-// Fonctions de contrôle audio
-int startAudioUnit() {
-  if (gAudioSystem) {
-    return gAudioSystem->start() ? 0 : -1;
-  }
-  return -1;
-}
-
-void stopAudioUnit() {
-  if (gAudioSystem) {
-    gAudioSystem->stop();
-  }
-}
-
-// Lister les périphériques audio disponibles
-void printAudioDevices() {
-  if (!gAudioSystem || !gAudioSystem->getAudioDevice()) {
-    printf("Système audio non initialisé\n");
-    return;
-  }
-
-  std::vector<std::string> devices = gAudioSystem->getAvailableDevices();
-  unsigned int defaultDevice =
-      gAudioSystem->getAudioDevice()->getDefaultOutputDevice();
-
-  printf("Périphériques audio disponibles:\n");
-  for (unsigned int i = 0; i < devices.size(); i++) {
-    printf("  [%d] %s %s\n", i, devices[i].c_str(),
-           (i == defaultDevice) ? "(défaut)" : "");
-  }
-}
-
-// Définir le périphérique audio actif
-int setAudioDevice(unsigned int deviceId) {
-  if (gAudioSystem) {
-    return gAudioSystem->setDevice(deviceId) ? 1 : 0;
-  }
-  return 0;
-}
-
-} // extern "C"+  }
+
+  } // extern "C"